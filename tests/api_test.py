# Copyright 2018 Google LLC
#
# Licensed under the Apache License, Version 2.0 (the "License");
# you may not use this file except in compliance with the License.
# You may obtain a copy of the License at
#
#     https://www.apache.org/licenses/LICENSE-2.0
#
# Unless required by applicable law or agreed to in writing, software
# distributed under the License is distributed on an "AS IS" BASIS,
# WITHOUT WARRANTIES OR CONDITIONS OF ANY KIND, either express or implied.
# See the License for the specific language governing permissions and
# limitations under the License.

from __future__ import absolute_import
from __future__ import division
from __future__ import print_function

import collections

from absl.testing import absltest
import numpy as onp
import six

import jax.numpy as np
from jax import jit, grad, device_get, device_put, jacfwd, jacrev, hessian
from jax import api, lax
from jax.core import Primitive, pack, JaxTuple
from jax.interpreters import ad
from jax.interpreters.xla import DeviceArray, DeviceTuple
from jax.abstract_arrays import concretization_err_msg
from jax.lib import xla_bridge as xb
from jax import test_util as jtu

from jax.config import config
config.parse_flags_with_absl()

class APITest(jtu.JaxTestCase):

  def test_grad_argnums(self):
    def f(x, y, z, flag=False):
      assert flag
      return 1.0 * x + 2.0 * y + 3.0 * z

    assert grad(f)(1.0, 1.0, 1.0, flag=True) == 1.0
    assert grad(f, argnums=1)(1.0, 1.0, 1.0, flag=True) == 2.0
    assert grad(f, argnums=(2, 0))(1.0, 1.0, 1.0, flag=True) == (3.0, 1.0)

  def test_value_and_grad_argnums(self):
    def f(x, y, z, flag=False):
      assert flag
      return 1.0 * x + 2.0 * y + 3.0 * z

    y = f(1.0, 1.0, 1.0, flag=True)
    assert api.value_and_grad(f)(1.0, 1.0, 1.0, flag=True) == (y, 1.0)
    assert api.value_and_grad(f, argnums=1)(1.0, 1.0, 1.0, flag=True) == (y, 2.0)
    assert api.value_and_grad(f, argnums=(2, 0))(1.0, 1.0, 1.0, flag=True) == (y, (3.0, 1.0))

  def test_jit_static_args(self):
    side = []

    def f(x, y, z, flag=False, flag2=False):
      assert flag
      side.append(None)
      return 100*x + 10*y + z

    f1 = jit(f, static_argnums=(3, 4))
    assert f1(1, 2, 3, True, False) == 123
    assert len(side) == 1
    assert f1(2, 1, 3, True, False) == 213
    assert len(side) == 1
    assert f1(2, 1, 3, True, True) == 213
    assert len(side) == 2

    side[:] = []
    f2 = jit(f, static_argnums=(0, 2, 3, 4))
    assert f2(1, 2, 3, True, False) == 123
    assert len(side) == 1
    assert f2(1, 3, 3, True, False) == 133
    assert len(side) == 1
    assert f2(2, 2, 3, True, False) == 223
    assert len(side) == 2
    assert f2(2, 4, 3, True, False) == 243
    assert len(side) == 2
    assert f2(2, 4, 3, True, True) == 243
    assert len(side) == 3
    assert f2(2, 5, 3, True, True) == 253
    assert len(side) == 3

  def test_jit_kwargs(self):
    side = []

    def f(x, y, z):
      side.append(None)
      return 100*x + 10*y + z

    f = jit(f)
    assert f(1, 2, 3) == 123
    assert len(side) == 1
    assert f(1, 2, 3) == 123
    assert len(side) == 1

    assert f(1, 2, z=3) == 123
    assert len(side) == 2  # actually recompiles from kwarg
    assert f(1, 2, z=3) == 123
    assert len(side) == 2  # but should still cache

    f(1, 2, z=onp.zeros(3))  # doesn't crash

  def test_grad_of_jit(self):
    side = []

    @jit
    def f(x):
      side.append(None)
      return x * x

    assert grad(f)(1.0) == 2.0
    assert len(side) == 1
    assert grad(f)(2.0) == 4.0
    assert len(side) == 1

  def test_jit_of_grad(self):
    side = []

    @jit
    def f(x):
      side.append(None)
      return x * x

    g = jit(grad(f))
    assert g(1.0) == 2.0
    assert len(side) == 1
    assert g(2.0) == 4.0
    assert len(side) == 1


  def test_bad_input(self):
    def f(x):
      return x

    jtu.check_raises_regexp(lambda: grad(f)("foo"), TypeError,
                     "Argument 'foo' of type <.*'str'> is not a valid JAX type")

    jtu.check_raises_regexp(lambda: jit(f)("foo"), TypeError,
                     "Argument 'foo' of type <.*'str'> is not a valid JAX type")

  # TODO(dougalm): enable when we remove 'None' from pytree nodes
  # def test_bad_output(self):
  #   def f(x):
  #     pass

  #   grad(f)(onp.zeros(3))
  #   jit(f)(onp.zeros(3))
  #   assert False

  def test_grad_tuple_output(self):
    jtu.check_raises(lambda: grad(lambda x: (x,x))(1.0), TypeError,
                     "Gradient only defined for scalar-output functions. ")

  def test_grad_unit_output(self):
    jtu.check_raises(lambda: grad(lambda x: ())(onp.zeros(3)), TypeError,
                     "Gradient only defined for scalar-output functions. ")

  def test_grad_nonscalar_output(self):
    jtu.check_raises(lambda: grad(lambda x: x)(onp.zeros(3)), TypeError,
                     "Gradient only defined for scalar-output functions. ")

  def test_unwrapped_numpy(self):
    def f(x):
      return onp.exp(x)

    jtu.check_raises(lambda: grad(f)(onp.zeros(3)), Exception,
                     "Tracer can't be used with raw numpy functions. "
                     "You might have\n  import numpy as np\ninstead of\n"
                     "  import jax.numpy as np")

  def test_binop_mismatch(self):
    def f(x, y):
      return x + y

    jtu.check_raises(lambda: grad(f)(onp.zeros(3), onp.zeros(4)),
                     ValueError,
                     "Incompatible shapes for broadcasting: ((3,), (4,))")

  def test_dot_mismatch(self):
    def f(x, y):
      return np.dot(x, y)

    jtu.check_raises_regexp(
        lambda: grad(f)(onp.zeros(3), onp.zeros(4)), TypeError,
        "Incompatible shapes for dot: got \\(3L?,\\) and \\(4L?,\\).")

  def test_switch_value_jit(self):
    def f(x):
      y = x > 0
      if y:
        return x
      else:
        return -x

    assert grad(f)(1.0) == 1.0
    assert grad(f)(-1.0) == -1.0
    jtu.check_raises(lambda: jit(f)(1), TypeError, concretization_err_msg(bool))

  def test_range_err(self):
    def f(x, n):
      for i in range(n):
        x = x + i
      return x

    assert jit(f, static_argnums=(1,))(0, 5) == 10
    jtu.check_raises_regexp(
        lambda: jit(f)(0, 5), TypeError,
        "('JaxprTracer' object cannot be interpreted as an integer"
        "|Abstract value passed to .*)")

  def test_casts(self):
    for castfun in [float, complex, hex, oct] + list(six.integer_types):
      f = lambda x: castfun(x)
      jtu.check_raises_regexp(
          lambda: jit(f)(0), TypeError,
          "('JaxprTracer' object cannot be interpreted as an integer"
          "|Abstract value passed to .*)")

  def test_unimplemented_interpreter_rules(self):
    foo_p = Primitive('foo')
    def foo(x):
      return foo_p.bind(x)

    jtu.check_raises(lambda: foo(1.0), NotImplementedError,
                     "Evaluation rule for 'foo' not implemented")

    jtu.check_raises(lambda: jit(foo)(1.0), NotImplementedError,
                     "Abstract evaluation for 'foo' not implemented")

    jtu.check_raises(lambda: grad(foo)(1.0), NotImplementedError,
                     "Forward-mode differentiation rule for 'foo' not implemented")

    foo_p.def_abstract_eval(lambda x: x)

    jtu.check_raises(lambda: jit(foo)(1.0), NotImplementedError,
                     "XLA translation rule for primitive 'foo' not found")

    foo_p.def_impl(lambda x: x)
    ad.defjvp(foo_p, lambda g, x: foo(g))

    jtu.check_raises(lambda: grad(foo)(1.0), NotImplementedError,
                     "Reverse-mode differentiation rule for 'foo' not implemented")

  def test_device_put_and_get(self):
    x = onp.arange(12.).reshape((3, 4)).astype("float32")
    dx = device_put(x)
    self.assertIsInstance(dx, DeviceArray)
    x2 = device_get(dx)
    self.assertIsInstance(x2, onp.ndarray)
    assert onp.all(x == x2)

    y = [x, (2 * x, 3 * x)]
    dy = device_put(y)
    y2 = device_get(dy)
    self.assertIsInstance(y2, list)
    self.assertIsInstance(y2[0], onp.ndarray)
    assert onp.all(y2[0] == x)
    self.assertIsInstance(y2[1], tuple)
    self.assertIsInstance(y2[1][0], onp.ndarray)
    assert onp.all(y2[1][0] == 2 * x)
    self.assertIsInstance(y2[1][1], onp.ndarray)
    assert onp.all(y2[1][1] == 3 * x)

  @jtu.skip_on_devices("tpu")
  def test_jacobian(self):
    R = onp.random.RandomState(0).randn
    A = R(4, 3)
    x = R(3)

    f = lambda x: np.dot(A, x)
    assert onp.allclose(jacfwd(f)(x), A)
    assert onp.allclose(jacrev(f)(x), A)

    f = lambda x: np.tanh(np.dot(A, x))
    assert onp.allclose(jacfwd(f)(x), jacrev(f)(x))

  @jtu.skip_on_devices("tpu")
  def test_hessian(self):
    R = onp.random.RandomState(0).randn
    A = R(4, 4)
    x = R(4)

    f = lambda x: np.dot(x, np.dot(A, x))
    assert onp.allclose(hessian(f)(x), A + A.T)

  def test_std_basis(self):
    basis = api._std_basis(np.zeros(3))
    assert getattr(basis, "shape", None) == (3, 3)
    assert onp.allclose(basis, onp.eye(3))

    basis = api._std_basis(np.zeros((3, 3)))
    assert getattr(basis, "shape", None) == (9, 3, 3)
    assert onp.allclose(basis, onp.eye(9).reshape(9, 3, 3))

    basis = api._std_basis([0., (np.zeros(3), np.zeros((3, 4)))])
    assert isinstance(basis, list) and len(basis) == 2
    assert getattr(basis[0], "shape", None) == (16,)
    assert isinstance(basis[1], tuple) and len(basis[1]) == 2
    assert getattr(basis[1][0], "shape", None) == (16, 3)
    assert getattr(basis[1][1], "shape", None) == (16, 3, 4)

  @jtu.skip_on_devices("tpu")
  def test_jacobian_on_pytrees(self):
    for jacfun in [jacfwd, jacrev]:
      ans = jacfun(lambda x, y: (x, y))(0., 1.)
      expected = (1., 0.)
      self.assertAllClose(ans, expected, check_dtypes=False)

      ans = jacfun(lambda x, y: (x, y), 1)(0., 1.)
      expected = (0., 1.)
      self.assertAllClose(ans, expected, check_dtypes=False)

      ans = jacfun(lambda x, y: (x, y), (0, 1))(0., 1.)
      expected = ((1., 0.),
                  (0., 1.),)
      self.assertAllClose(ans, expected, check_dtypes=False)

      ans = jacfun(lambda x: x[:2])((1., 2., 3.))
      expected = ((1., 0., 0.),
                  (0., 1., 0.))
      self.assertAllClose(ans, expected, check_dtypes=False)

      R = onp.random.RandomState(0).randn
      x = R(2)
      y = R(3)
      ans = jacfun(lambda x, y: {'x': x, 'xy': np.outer(x, y)})(x, y)
      expected = {'x': onp.eye(2),
                  'xy': onp.kron(onp.eye(2), y[:, None]).reshape(2, 3, 2)}
      self.assertAllClose(ans, expected, check_dtypes=False)

  @jtu.skip_on_devices("tpu")
  def test_hessian_on_pytrees(self):
    ans = hessian(lambda x: np.array(x)**2)((1., 2.))
    expected = ((onp.array([2., 0.]), onp.array([0., 0.])),
                (onp.array([0., 0.]), onp.array([0., 2.])))
    self.assertAllClose(ans, expected, check_dtypes=False)

  def test_disable_jit(self):
    effects = []

    @api.jit
    def f(x):
      effects.append(1)
      return x

    with api.disable_jit():
      f(2)
      f(2)
    assert len(effects) == 2

    f(2)
    f(2)
    assert len(effects) == 3

  def test_large_device_constant(self):
    ans = jit(lambda x: 2 * x)(np.ones(int(2e6)))  # doesn't crash
    self.assertAllClose(ans, onp.ones(int(2e6)) * 2., check_dtypes=False)

  def test_grad_and_aux_basic(self):
    g, aux = grad(lambda x: (x**3, [x**2]), has_aux=True)(3.)
    self.assertAllClose(g, grad(lambda x: x**3)(3.), check_dtypes=True)
    self.assertAllClose(aux, [9.], check_dtypes=True)

  def test_grad_and_aux_nested(self):
    def f(x):
      g, aux = grad(lambda x: (x**3, [x**3]), has_aux=True)(x)
      return aux[0]

    f2 = lambda x: x**3

    self.assertEqual(grad(f)(4.), grad(f2)(4.))
    self.assertEqual(jit(grad(f))(4.), grad(f2)(4.))
    self.assertEqual(jit(grad(jit(f)))(4.), grad(f2)(4.))

    def f(x):
      g, aux = grad(lambda x: (x**3, [x**3]), has_aux=True)(x)
      return aux[0] * np.sin(x)

    f2 = lambda x: x**3 * np.sin(x)

    self.assertEqual(grad(f)(4.), grad(f2)(4.))
    self.assertEqual(jit(grad(f))(4.), grad(f2)(4.))
    self.assertEqual(jit(grad(jit(f)))(4.), grad(f2)(4.))

  def test_grad_and_aux_constant(self):
    g, aux = grad(lambda x: (x**3, [4.]), has_aux=True)(4.)
    self.assertEqual(g, grad(lambda x: x**3)(4.))
    self.assertEqual(aux, [4.])

    g, aux = grad(lambda x: (x**3, [x**2, 4.]), has_aux=True)(4.)
    self.assertEqual(g, grad(lambda x: x**3)(4.))
    self.assertEqual(aux, [4.**2, 4.])

  def test_jarrett_jvps(self):
    def f1(x):
      return np.sin(np.sin(np.sin(x)))
    f2 = api.jarrett(f1)

    for x in [3., onp.array([2., 3., 4.])]:
      self.assertAllClose(f1(x), f2(x), check_dtypes=True)

      _, f1_vjp = api.vjp(f1, x)
      _, f2_vjp = api.vjp(f2, x)
      self.assertAllClose(f1_vjp(x), f2_vjp(x), check_dtypes=True)

      # TODO(mattjj): test that constants/literals are set up properly
      # jaxpr2 = api.make_jaxpr(f2_vjp)(x)
      # assert len(jaxpr2.constvars) == 1

  def test_jarrett_jvps2(self):
    def f1(x, y):
      return np.sin(x) * np.cos(y) * np.sin(x) * np.cos(y)
    f2 = api.jarrett(f1)

    # TODO(mattjj): doesn't work for (3., onp.array([4., 5.]))
    for x, y in [(3., 4.), (onp.array([5., 6.]), onp.array([7., 8.]))]:
      self.assertAllClose(f1(x, y), f2(x, y), check_dtypes=True)

      _, f1_vjp = api.vjp(f1, x, y)
      _, f2_vjp = api.vjp(f2, x, y)
      self.assertAllClose(f1_vjp(y), f2_vjp(y), check_dtypes=True)

      # TODO(mattjj): test that constants/literals are set up properly
      # jaxpr2 = api.make_jaxpr(f2_vjp)(y)
      # assert len(jaxpr2.constvars) == 2

  def test_complex_grad_raises_error(self):
    self.assertRaises(TypeError, lambda: grad(lambda x: np.sin(x))(1 + 2j))

  def test_holomorphic_grad(self):
    out = grad(lambda x: np.sin(x), holomorphic=True)(1 + 2j)
    expected = 2.0327230070196656 - 3.0518977991518j
    self.assertAllClose(out, expected, check_dtypes=False)

  def test_nonholomorphic_grad(self):
    zs = 0.5j * onp.arange(5) + onp.arange(5)

    def f(z):
      return np.sum(np.cos(np.abs(z)))

    ans = grad(f)(zs)
    expected = onp.array([ 0.        +0.j,
                          -0.80430663+0.40215331j,
                          -0.70368982+0.35184491j,
                           0.1886467 -0.09432335j,
                           0.86873727-0.43436864j])
    self.assertAllClose(ans, expected, check_dtypes=False)

  def test_complex_output_jacrev_raises_error(self):
    self.assertRaises(TypeError, lambda: jacrev(lambda x: np.sin(x))(1 + 2j))

  def test_nonholomorphic_jacrev(self):
    # code based on https://github.com/google/jax/issues/603
    zs = 0.5j * onp.arange(5) + onp.arange(5)

    def f(z):
      return np.cos(np.linalg.norm(2 * z))

    ans = jacrev(f)(zs)
    expected = grad(f)(zs)
    self.assertAllClose(ans, expected, check_dtypes=True)

  def test_complex_input_jacfwd_raises_error(self):
    self.assertRaises(TypeError, lambda: jacfwd(lambda x: np.sin(x))(1 + 2j))

  def test_defvjp_all(self):
    foo_p = Primitive('foo')
    def foo(x): return 2. * foo_p.bind(x)

    ad.defvjp_all(foo_p, lambda x: (x**2, lambda g: (4 * g * np.sin(x),)))
    val_ans, grad_ans = api.value_and_grad(foo)(3.)
    self.assertAllClose(val_ans, 2 * 3.**2, check_dtypes=False)
    self.assertAllClose(grad_ans, 4 * 2 * onp.sin(3.), check_dtypes=False)

  def test_defvjp_all_const(self):
    foo_p = Primitive('foo')
    def foo(x): return foo_p.bind(x)

    ad.defvjp_all(foo_p, lambda x: (x**2, lambda g: (12.,)))
    val_ans, grad_ans = api.value_and_grad(foo)(3.)
    self.assertAllClose(val_ans, 9., check_dtypes=False)
    self.assertAllClose(grad_ans, 12., check_dtypes=True)

  def test_defvjp_all_higher_order_revmode(self):
    foo_p = Primitive('foo')
    def foo(x): return 2. * foo_p.bind(x)

    ad.defvjp_all(foo_p, lambda x: (x**2, lambda g: (g * x ** 2,)))
    ans = api.grad(api.grad(foo))(3.)
    self.assertAllClose(ans, 2 * 2 * 3., check_dtypes=False)

  def test_defvjp_all_multiple_arguments(self):
    # also tests passing in symbolic zero tangents b/c we differentiate wrt only
    # the first argument in one case

    foo_p = Primitive('foo')
    def foo(x, y): return foo_p.bind(x, y)

    def vjpfun(x, y):
      out = x**2 + y**3
      vjp = lambda g: (g + x + y, g * x * 9.)
      return out, vjp

    ad.defvjp_all(foo_p, vjpfun)
    val_ans, grad_ans = api.value_and_grad(foo)(3., 4.)
    self.assertAllClose(val_ans, 3.**2 + 4.**3, check_dtypes=False)
    self.assertAllClose(grad_ans, 1. + 3. + 4., check_dtypes=False)

    ans = api.grad(foo, (0, 1))(3., 4.)
    self.assertAllClose(ans, (1. + 3. + 4., 1. * 3. * 9.), check_dtypes=False)

  def test_defvjp_all(self):
    @api.custom_transforms
    def foo(x):
      return np.sin(x)

    api.defvjp_all(foo, lambda x: (np.sin(x), lambda g: (g * x,)))
    val_ans, grad_ans = api.value_and_grad(foo)(3.)
    self.assertAllClose(val_ans, onp.sin(3.), check_dtypes=False)
    self.assertAllClose(grad_ans, 3., check_dtypes=False)

  # TODO(mattjj): add defvjp_all test with pytree arguments

  def test_defvjp(self):
    @api.custom_transforms
    def foo(x, y):
      return np.sin(x * y)

    api.defvjp(foo, None, lambda g, _, x, y: g * x * y)
    val_ans, grad_ans = api.value_and_grad(foo)(3., 4.)
    self.assertAllClose(val_ans, onp.sin(3. * 4.), check_dtypes=False)
    self.assertAllClose(grad_ans, 0., check_dtypes=False)

    ans_0, ans_1 = api.grad(foo, (0, 1))(3., 4.)
    self.assertAllClose(ans_0, 0., check_dtypes=False)
    self.assertAllClose(ans_1, 3. * 4., check_dtypes=False)

  def test_defvjp_higher_order(self):
    @api.custom_transforms
    def foo(x):
      return np.sin(2. * x)

    api.defvjp(foo, lambda g, _, x: g * np.cos(x))
    ans = api.grad(api.grad(foo))(2.)
    expected = api.grad(api.grad(np.sin))(2.)
    self.assertAllClose(ans, expected, check_dtypes=False)

  def test_defvjp_use_ans(self):
    @api.custom_transforms
    def foo(x, y):
      return np.sin(x * y)

    api.defvjp(foo, None, lambda g, ans, x, y: g * x * y + np.cos(ans))
    val_ans, grad_ans = api.value_and_grad(foo, 1)(3., 4.)
    self.assertAllClose(val_ans, onp.sin(3. * 4.), check_dtypes=False)
    self.assertAllClose(grad_ans, 3. * 4. + onp.cos(onp.sin(3. * 4)),
                        check_dtypes=False)

  def test_defjvp_closure_error(self):
    def foo(x):
      @api.custom_transforms
      def bar(y):
        return x * y

      api.defjvp(bar, lambda y_dot, ans, y: x * y)
      return bar(x)
    jtu.check_raises(
        lambda: api.jvp(foo, (1.,), (1.,)), ValueError,
        "Detected differentiation w.r.t. variables from outside "
        "the scope of <jax.custom_transforms function bar>, but defjvp and "
        "defjvp_all only support differentiation w.r.t. positional arguments.")

  def test_defvjp_closure_error(self):
    def foo(x):
      @api.custom_transforms
      def bar(y):
        return x * y

      api.defvjp(bar, lambda g, ans, y: x * y)
      return bar(x)
    jtu.check_raises(
        lambda: grad(foo)(1.,), ValueError,
        "Detected differentiation w.r.t. variables from outside "
        "the scope of <jax.custom_transforms function bar>, but defvjp and "
        "defvjp_all only support differentiation w.r.t. positional arguments.")

  def test_custom_transforms_eval_with_pytrees(self):
    @api.custom_transforms
    def f(x):
      a, b = x[0], x[1]
      return {'hi': 2 * a, 'bye': 2 * b}

    ans = f((1, 2))
    self.assertEqual(ans, {'hi': 2 * 1, 'bye': 2 * 2})

  def test_custom_transforms_jit_with_pytrees(self):
    @api.custom_transforms
    def f(x):
      a, b = x[0], x[1]
      return {'hi': 2 * a, 'bye': 2 * b}

    ans = jit(f)((1, 2))
    self.assertEqual(ans, {'hi': 2 * 1, 'bye': 2 * 2})

  def test_custom_transforms_jit_with_pytrees_consts(self):
    # The purpose of this test is to exercise the custom_transforms default
    # translation rule in how it deals with constants that are too large to be
    # treated as literals (at the time of writing).
    z = onp.arange(10.)

    @api.custom_transforms
    def f(x):
      a, b = x[0], x[1]
      return {'hi': 2 * a, 'bye': z * b}

    ans = jit(f)((1, 2))
    self.assertAllClose(ans, {'hi': 2 * 1, 'bye': z * 2}, check_dtypes=False)

  def test_custom_transforms_jvp_with_pytrees(self):
    @api.custom_transforms
    def f(x):
      a, b = x[0], x[1]
      return {'hi': 2 * a, 'bye': 2 * b}

    ans, out_tangent = api.jvp(f, ((1, 2),), ((3, 4),))
    self.assertEqual(ans, {'hi': 2 * 1, 'bye': 2 * 2})
    self.assertEqual(out_tangent, {'hi': 2 * 3, 'bye': 2 * 4})

  def test_custom_transforms_vmap_with_pytrees(self):
    @api.custom_transforms
    def f(x):
      a, b = x[0], x[1]
      return {'hi': 2 * a, 'bye': 2 * b}

    ans = api.vmap(f)((onp.arange(3), onp.ones((3, 2))))
    expected = {'hi': 2 * onp.arange(3), 'bye': 2 * onp.ones((3, 2))}
    self.assertAllClose(ans, expected, check_dtypes=False)

  def test_custom_transforms_jvp_with_closure(self):
    def f(x):
      @api.custom_transforms
      def g(y):
        return x * y
      return g(x)

    ans = api.grad(f)(1.)
    expected = 2.
    self.assertAllClose(ans, expected, check_dtypes=False)

  def test_custom_gradient(self):
    @api.custom_gradient
    def f(x):
      return x ** 2, lambda g: (g * x,)

    self.assertAllClose(f(3.), 9., check_dtypes=False)
    self.assertAllClose(api.grad(f)(3.), 3., check_dtypes=False)

  def test_devicetuple_iteration(self):
    tup = device_put(pack((1, 2)))
    self.assertIsInstance(tup, DeviceTuple)
    self.assertEqual(tuple(tup), (1, 2))

    tup = device_put(pack((1, pack((2, 3)))))
    self.assertIsInstance(tup, DeviceTuple)
    self.assertAllClose(tup, (1, (2, 3)), check_dtypes=False)

  def test_devicetuple_isinstance(self):
    tup = device_put(pack((1, 2)))
    self.assertIsInstance(tup, DeviceTuple)
    self.assertIsInstance(tup, JaxTuple)

  def test_devicetuple_repr(self):
    tup = device_put(pack((1, 2)))
    self.assertEqual(repr(tup), 'DeviceTuple(len=2)')

  def test_legacy_devicearray_repr(self):
    dx = device_put(3.)
    str(dx.item())  # doesn't crash

  def test_devicearray_repr(self):
    x = device_put(np.zeros(3))
    self.assertIsInstance(x, DeviceArray)
    repr(x)  # doesn't crash

    x = device_put(np.ones(3) + 1j * np.ones(3))
    self.assertIsInstance(x, DeviceArray)
    repr(x)  # doesn't crash

  def test_devicearray_delete(self):
    x = device_put(1.)
    x.delete()
    jtu.check_raises_regexp(lambda: repr(x), ValueError,
                            "DeviceValue has been deleted.")


  def test_devicearray_block_until_ready(self):
    x = device_put(1.)
    x.block_until_ready()
    # Tests only that block_until_ready() does not produce an error.

  def test_namedtuple_transparency(self):
    # See https://github.com/google/jax/issues/446
    Point = collections.namedtuple("Point", ["x", "y"])

    def f(pt):
      return np.sqrt(pt.x ** 2 + pt.y ** 2)

    pt = Point(1., 2.)

    f(pt)  # doesn't crash
    g = api.grad(f)(pt)
    self.assertIsInstance(g, Point)

    f_jit = api.jit(f)
    self.assertAllClose(f(pt), f_jit(pt), check_dtypes=False)

  def test_namedtuple_subclass_transparency(self):
    # See https://github.com/google/jax/issues/806
    Point = collections.namedtuple("Point", ["x", "y"])

    class ZeroPoint(Point):
      def is_zero(self):
        return (self.x == 0) and (self.y == 0)

    pt = ZeroPoint(0., 0.)

    def f(pt):
      return 0. if pt.is_zero() else np.sqrt(pt.x ** 2 + pt.y ** 2)

    f(pt)  # doesn't crash
    g = api.grad(f)(pt)
    self.assertIsInstance(pt, ZeroPoint)

  def test_eval_shape(self):
    def fun(x, y):
      return np.tanh(np.dot(x, y) + 3.)

    x = np.ones((2, 3))
    y = np.ones((3, 4))
    out_shape = api.eval_shape(fun, x, y)

    self.assertEqual(out_shape, (2, 4))

  def test_eval_shape_constants(self):
    def fun():
      x = np.ones((2, 3))
      y = np.ones((3, 4))
      return np.tanh(np.dot(x, y) + 3.)

    out_shape = api.eval_shape(fun)

    self.assertEqual(out_shape, (2, 4))

  def test_eval_shape_tuple_unpacking(self):
    def fun(x, y):
      a, b = x
      return a + b + y

    x = (np.ones(2), np.ones(2))
    y = 3.
    out_shape = api.eval_shape(fun, x, y)

    self.assertEqual(out_shape, (2,))

  def test_eval_shape_tuple_itemgetting(self):
    def fun(x, y):
      return x[0] + x[1] + y

    x = (np.ones(2), np.ones(2))
    y = 3.
    out_shape = api.eval_shape(fun, x, y)

    self.assertEqual(out_shape, (2,))

  def test_eval_shape_output_dict(self):
    def fun(x, y):
      return {'hi': x[0] + x[1] + y}

    x = (np.ones(2), np.ones(2))
    y = 3.
    out_shape = api.eval_shape(fun, x, y)

    self.assertEqual(out_shape, {'hi': (2,)})

  def test_eval_shape_shape_error(self):
    def fun(x, y):
      return np.tanh(np.dot(x, y) + 3.)

    x = np.ones((3, 3))
    y = np.ones((4, 4))

    self.assertRaises(TypeError, lambda: api.eval_shape(fun, x, y))

  def test_eval_shape_duck_typing(self):
    def fun(A, b, x):
      return np.dot(A, x) + b

    class MyArgArray(object):
      def __init__(self, shape, dtype):
        self.shape = shape
        self.dtype = dtype

    A = MyArgArray((3, 4), np.float32)
    b = MyArgArray((5,), np.float32)
    x = MyArgArray((4, 5), np.float32)
    out_shape = api.eval_shape(fun, A, b, x)

    self.assertEqual(out_shape, (3, 5))

  def test_detuplification(self):
    def fun(x):
      y = pack((x, x))
      z = pack((y, x))
      y1, _ = z
      y2, _ = y1
      return y2

    assert len(api.make_jaxpr(fun)(1).eqns) == 0

  def test_issue_871(self):
    T = np.array([[1., 2.], [3., 4.], [5., 6.]])
    x = np.array([1, 2, 3])

    y, f_jvp = api.linearize(np.sum, x)
    jtu.check_raises(lambda: f_jvp(T), ValueError,
                     ("linearized function called on tangent values "
                      "inconsistent with the original primal values."))

    y, f_jvp = api.linearize(api.jit(np.sum), x)
    jtu.check_raises(lambda: f_jvp(T), ValueError,
                     ("linearized function called on tangent values "
                      "inconsistent with the original primal values."))

  def test_partial_eval_lower(self):
    # this is a simplified model of a bug that arose when we first used @jit in
    # a jvp rule. it's in this file because we want to use make_jaxpr.
    @api.jit
    def f(a, b, c):
      a = lax.broadcast(a, (2,))
      return lax.select(a, b, c)

    a = onp.ones((3, 3), dtype=onp.bool_)
    b = onp.ones((2, 3, 3))
    c = onp.ones((2, 3, 3))

    jaxpr = api.make_jaxpr(lambda b, c: f(a, b, c))(b, c)
    subjaxpr = next(eqn.bound_subjaxprs[0][0] for eqn in jaxpr.eqns
                    if eqn.bound_subjaxprs)
    self.assertEqual(len(subjaxpr.eqns), 1)

  def test_grad_of_int_errors(self):
    dfn = grad(lambda x: x ** 2)
    jtu.check_raises_regexp(
      lambda: dfn(3), TypeError,
      "Primal inputs to reverse-mode differentiation must be of float or "
      "complex type, got type int..")

  def test_xla_computation(self):
    # these tests basically check the examples in the xla_computation docstring

    def h(x):
      return np.sin(np.cos(x))
    c = api.xla_computation(h)(2.)
    self.assertIn('cosine', c.GetHloText())
    self.assertIn('sine', c.GetHloText())

    def f(x):
      return x - lax.psum(x, 'i')
    axis_env = [('i', 4)]
    c = api.xla_computation(f, axis_env=axis_env)(2)
    self.assertIn('all-reduce', c.GetHloText())
    self.assertIn('replica_groups={{0,1,2,3}}', c.GetHloText())

    def g(x):
      rowsum = lax.psum(x, 'i')
      colsum = lax.psum(x, 'j')
      allsum = lax.psum(x, ('i', 'j'))
      return rowsum, colsum, allsum
    axis_env = [('i', 4), ('j', 2)]
    c = api.xla_computation(g, axis_env=axis_env)(5.)
    self.assertIn('all-reduce', c.GetHloText())
    self.assertIn('replica_groups={{0,2,4,6},{1,3,5,7}}', c.GetHloText())
    self.assertIn('replica_groups={{0,1},{2,3},{4,5},{6,7}}', c.GetHloText())
    self.assertIn('replica_groups={{0,1,2,3,4,5,6,7}}', c.GetHloText())

  def test_staging_out_multi_replica(self):
    def f(x):
      return api.pmap(np.mean)(x)
    xla_comp = api.xla_computation(f)
    xla_comp(np.arange(8)).GetHloText()  # doesn't crash

<<<<<<< HEAD
  def test_jit_device_assignment(self):
    device_num = xb.device_count() - 1
    x = api._jit(lambda x: x, (), device_assignment=(device_num,))(3.)
    self.assertIsInstance(x, DeviceArray)
    self.assertEqual(x.device_buffer.device(), device_num)

=======
  def test_jit_of_noncallable(self):
    jtu.check_raises_regexp(lambda: api.jit(3), TypeError,
                            "Expected a callable value.*")
>>>>>>> 866b5d26

if __name__ == '__main__':
  absltest.main()<|MERGE_RESOLUTION|>--- conflicted
+++ resolved
@@ -896,18 +896,16 @@
     xla_comp = api.xla_computation(f)
     xla_comp(np.arange(8)).GetHloText()  # doesn't crash
 
-<<<<<<< HEAD
   def test_jit_device_assignment(self):
     device_num = xb.device_count() - 1
     x = api._jit(lambda x: x, (), device_assignment=(device_num,))(3.)
     self.assertIsInstance(x, DeviceArray)
     self.assertEqual(x.device_buffer.device(), device_num)
 
-=======
   def test_jit_of_noncallable(self):
     jtu.check_raises_regexp(lambda: api.jit(3), TypeError,
                             "Expected a callable value.*")
->>>>>>> 866b5d26
+
 
 if __name__ == '__main__':
   absltest.main()